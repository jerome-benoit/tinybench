{
  "name": "tinybench",
  "version": "2.1.5",
  "type": "module",
  "packageManager": "pnpm@7.5.1",
  "scripts": {
    "dev": "tsup --watch",
    "build": "tsup",
<<<<<<< HEAD
=======
    "prepare": "git config core.hooksPath .hooks",
>>>>>>> e7a95ee9
    "publish": "npm run build && clean-publish",
    "release": "bumpp package.json --commit --push --tag && npm run publish",
    "test": "vitest --no-threads"
  },
  "main": "./dist/index.cjs",
  "module": "./dist/index.js",
  "types": "./dist/index.d.ts",
  "exports": {
    "types": "./dist/index.d.ts",
    "import": "./dist/index.js",
    "require": "./dist/index.cjs",
    "default": "./dist/index.cjs"
  },
  "files": [
    "dist/**"
  ],
  "repository": "tinylibs/tinybench",
  "license": "MIT",
  "devDependencies": {
    "@types/node": "^18.7.13",
    "@typescript-eslint/eslint-plugin": "^5.35.1",
    "@typescript-eslint/parser": "^5.35.1",
    "bumpp": "^8.2.0",
    "changelogithub": "^0.12.4",
    "clean-publish": "^3.4.4",
    "eslint": "^8.22.0",
    "eslint-config-airbnb-base": "^15.0.0",
    "eslint-plugin-import": "^2.26.0",
<<<<<<< HEAD
=======
    "happy-dom": "^2.25.1",
    "nano-staged": "^0.5.0",
    "prettier": "^2.5.1",
    "size-limit": "^8.0.1",
    "tinyspy": "*",
>>>>>>> e7a95ee9
    "tsup": "^5.11.7",
    "typescript": "^4.5.4",
    "vitest": "^0.14.2"
  },
  "keywords": [
    "benchmark",
    "tinylibs",
    "tiny"
  ]
}<|MERGE_RESOLUTION|>--- conflicted
+++ resolved
@@ -6,10 +6,7 @@
   "scripts": {
     "dev": "tsup --watch",
     "build": "tsup",
-<<<<<<< HEAD
-=======
     "prepare": "git config core.hooksPath .hooks",
->>>>>>> e7a95ee9
     "publish": "npm run build && clean-publish",
     "release": "bumpp package.json --commit --push --tag && npm run publish",
     "test": "vitest --no-threads"
@@ -38,14 +35,7 @@
     "eslint": "^8.22.0",
     "eslint-config-airbnb-base": "^15.0.0",
     "eslint-plugin-import": "^2.26.0",
-<<<<<<< HEAD
-=======
-    "happy-dom": "^2.25.1",
-    "nano-staged": "^0.5.0",
-    "prettier": "^2.5.1",
-    "size-limit": "^8.0.1",
-    "tinyspy": "*",
->>>>>>> e7a95ee9
+    "nano-staged": "^0.8.0",
     "tsup": "^5.11.7",
     "typescript": "^4.5.4",
     "vitest": "^0.14.2"
