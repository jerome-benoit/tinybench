--- conflicted
+++ resolved
@@ -1,31 +1,3 @@
-<<<<<<< HEAD
-name: Publish Any Commit
-on: [push, pull_request]
-
-jobs:
-  build:
-    runs-on: ubuntu-latest
-
-    steps:
-      - name: Checkout code
-        uses: actions/checkout@v2
-
-      - run: corepack enable
-      - uses: actions/setup-node@v4
-        with:
-          node-version: 20
-          cache: "pnpm"
-
-      - name: Install dependencies
-        run: pnpm install
-
-      - name: Build
-        run: pnpm build
-
-      - run: pnpx pkg-pr-new publish
-        env:
-          GITHUB_TOKEN: ${{ secrets.GITHUB_TOKEN }}
-=======
 name: Publish Any Commit
 on: [push, pull_request]
 
@@ -52,5 +24,4 @@
 
       - run: pnpx pkg-pr-new publish
         env:
-          GITHUB_TOKEN: ${{ secrets.GITHUB_TOKEN }}
->>>>>>> 586ed1d5
+          GITHUB_TOKEN: ${{ secrets.GITHUB_TOKEN }}