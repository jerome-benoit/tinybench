--- conflicted
+++ resolved
@@ -1,7 +1,6 @@
-<<<<<<< HEAD
 import Bench from './bench';
 import Task from './task';
-=======
+
 export type {
   Fn,
   TaskResult,
@@ -10,12 +9,7 @@
   Hook,
   TaskEvents,
   BenchEvent,
-} from "../types";
-import Bench from "./bench";
-import Task from "./task";
->>>>>>> 225fd811
-
-export type {} from '../@types/index';
+} from '../types';
 
 export { now } from './utils';
 
