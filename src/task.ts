--- conflicted
+++ resolved
@@ -1,11 +1,10 @@
-import type { Fn, TaskEvents, TaskResult } from 'types/index';
+import type {
+  Fn, TaskEvents, TaskResult, TaskEventsMap,
+} from 'types/index';
 import Bench from './bench';
 import tTable from './constants';
 import { createBenchEvent } from './event';
 import { getMean, getVariance } from './utils';
-import type {
-  Fn, TaskResult, TaskEvents, TaskEventsMap,
-} from '../@types';
 
 /**
  * A class that represents each benchmark task in Tinybench. It keeps track of the
@@ -166,29 +165,17 @@
     this.runs = 0;
   }
 
-<<<<<<< HEAD
   addEventListener<K extends TaskEvents, T = TaskEventsMap[K]>(
     type: K,
     listener: T,
-=======
-  addEventListener(
-    type: TaskEvents,
-    listener: EventListenerOrEventListenerObject,
->>>>>>> 225fd811
     options?: boolean | AddEventListenerOptions,
   ) {
     super.addEventListener(type, listener as any, options);
   }
 
-<<<<<<< HEAD
   removeEventListener<K extends TaskEvents, T = TaskEventsMap[K]>(
     type: K,
     listener: T,
-=======
-  removeEventListener(
-    type: TaskEvents,
-    listener: EventListenerOrEventListenerObject,
->>>>>>> 225fd811
     options?: boolean | EventListenerOptions,
   ) {
     super.removeEventListener(type, listener as any, options);
