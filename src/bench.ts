import type { BenchEvents, Fn, Hook, Options, TaskResult } from 'types/index';
import { createBenchEvent } from './event';
import Task from './task';
import { now } from './utils';
import type {
  Hook, Options, Fn, BenchEvents, TaskResult, BenchEventsMap,
} from '../@types';

/**
 * The Benchmark instance for keeping track of the benchmark tasks and controlling
 * them.
 */
export default class Bench extends EventTarget {
  #tasks: Map<string, Task> = new Map();

  signal?: AbortSignal;

  warmupTime = 100;

  warmupIterations = 5;

  time = 500;

  iterations = 10;

  now = now;

  setup: Hook;

  teardown: Hook;

  constructor(options: Options = {}) {
    super();
    this.now = options.now ?? this.now;
    this.warmupTime = options.warmupTime ?? this.warmupTime;
    this.warmupIterations = options.warmupIterations ?? this.warmupIterations;
    this.time = options.time ?? this.time;
    this.iterations = options.iterations ?? this.iterations;
    this.signal = options.signal;
    // eslint-disable-next-line @typescript-eslint/no-empty-function
    this.setup = options.setup ?? (() => {});
    // eslint-disable-next-line @typescript-eslint/no-empty-function
    this.teardown = options.teardown ?? (() => {});

    if (this.signal) {
      this.signal.addEventListener(
        'abort',
        () => {
          this.dispatchEvent(createBenchEvent('abort'));
        },
        { once: true },
      );
    }
  }

  /**
   * run the added tasks that were registered using the
   * `add` method
   */
  async run() {
    this.dispatchEvent(createBenchEvent('start'));
    const values = await Promise.all(
      [...this.#tasks.entries()].map(([_, task]) => {
        if (this.signal?.aborted) {
          return task;
        }
        return task.run();
      }),
    );
    this.dispatchEvent(createBenchEvent('complete'));
    return values;
  }

  /**
   * warmup the benchmark tasks
   */
  async warmup() {
    this.dispatchEvent(createBenchEvent('warmup'));
    for (const [, task] of this.#tasks) {
      await task.warmup();
    }
  }

  /**
   * reset each task and remove its result
   */
  reset() {
    this.dispatchEvent(createBenchEvent('reset'));
    this.#tasks.forEach((task) => {
      task.reset();
    });
  }

  /**
   * add a benchmark task to the task map
   */
  add(name: string, fn: Fn) {
    const task = new Task(this, name, fn);
    this.#tasks.set(name, task);
    this.dispatchEvent(createBenchEvent('add', task));
    return this;
  }

  /**
   * remove a benchmark task from the task map
   */
  remove(name: string) {
    const task = this.getTask(name);
    this.dispatchEvent(createBenchEvent('remove', task));
    this.#tasks.delete(name);
    return this;
  }

<<<<<<< HEAD
  addEventListener<K extends BenchEvents, T = BenchEventsMap[K]>(
    type: K,
    listener: T,
=======
  addEventListener(
    type: BenchEvents,
    listener: EventListenerOrEventListenerObject,
>>>>>>> 225fd811
    options?: boolean | AddEventListenerOptions,
  ): void {
    super.addEventListener(type, listener as any, options);
  }

<<<<<<< HEAD
  removeEventListener<K extends BenchEvents, T = BenchEventsMap[K]>(
    type: K,
    listener: T,
=======
  removeEventListener(
    type: BenchEvents,
    listener: EventListenerOrEventListenerObject,
>>>>>>> 225fd811
    options?: boolean | EventListenerOptions,
  ) {
    super.removeEventListener(type, listener as any, options);
  }

  /**
   * (getter) tasks results as an array
   */
  get results(): (TaskResult | undefined)[] {
    return [...this.#tasks.values()].map((task) => task.result);
  }

  /**
   * (getter) tasks as an array
   */
  get tasks(): Task[] {
    return [...this.#tasks.values()];
  }

  /**
   * get a task based on the task name
   */
  getTask(name: string): Task | undefined {
    return this.#tasks.get(name);
  }
}<|MERGE_RESOLUTION|>--- conflicted
+++ resolved
@@ -1,11 +1,9 @@
-import type { BenchEvents, Fn, Hook, Options, TaskResult } from 'types/index';
+import type {
+  Hook, Options, Fn, BenchEvents, TaskResult, BenchEventsMap,
+} from 'types/index';
 import { createBenchEvent } from './event';
 import Task from './task';
 import { now } from './utils';
-import type {
-  Hook, Options, Fn, BenchEvents, TaskResult, BenchEventsMap,
-} from '../@types';
-
 /**
  * The Benchmark instance for keeping track of the benchmark tasks and controlling
  * them.
@@ -111,29 +109,17 @@
     return this;
   }
 
-<<<<<<< HEAD
   addEventListener<K extends BenchEvents, T = BenchEventsMap[K]>(
     type: K,
     listener: T,
-=======
-  addEventListener(
-    type: BenchEvents,
-    listener: EventListenerOrEventListenerObject,
->>>>>>> 225fd811
     options?: boolean | AddEventListenerOptions,
   ): void {
     super.addEventListener(type, listener as any, options);
   }
 
-<<<<<<< HEAD
   removeEventListener<K extends BenchEvents, T = BenchEventsMap[K]>(
     type: K,
     listener: T,
-=======
-  removeEventListener(
-    type: BenchEvents,
-    listener: EventListenerOrEventListenerObject,
->>>>>>> 225fd811
     options?: boolean | EventListenerOptions,
   ) {
     super.removeEventListener(type, listener as any, options);
