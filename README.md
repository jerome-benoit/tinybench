# tinybench

Benchmark your code easily with Tinybench, a simple, tiny and light-weight `6KB`
benchmarking library!
You can run your benchmarks in multiple JavaScript runtimes, Tinybench is
completely based on the Web APIs with proper timing using `process.hrtime` or
`performance.now`.

- Accurate and precise timing based on the environment
- `Event` and `EventTarget` compatible events
- Statistically analyzed values
- Calculated Percentiles
- Fully detailed results
- No dependencies

_In case you need more tiny libraries like tinypool or tinyspy, please consider submitting an [RFC](https://github.com/tinylibs/rfcs)_

## Requirements
- node version >= v14

## Installing

```bash
$ npm install -D tinybench
```

## Usage

You can start benchmarking by instantiating the `Bench` class and adding
benchmark tasks to it.

```ts
<<<<<<< HEAD
const { Bench } = require("tinybench");
=======
const { Bench } = require('tinybench');
>>>>>>> 3ecf112f
const bench = new Bench({ time: 100 });

bench
  .add("foo", () => {
    // code
  })
  .add("bar", async () => {
    // code
  });

await bench.run();
```

The `add` method accepts a task name and a task function, so it can benchmark
it! This method returns a reference to the Bench instance, so it's possible to
use it to create an another task for that instance.

Note that the task name should always be unique in an instance, because Tinybench stores the tasks based
on their names in a `Map`.

## Docs

### `Bench`

The Benchmark instance for keeping track of the benchmark tasks and controlling
them.

Options:

```ts
export type Options = {
  /**
   * time needed for running a benchmark task (milliseconds) @default 500
   */
  time?: number;

  /**
   * number of times that a task should run if even the time option is finished @default 10
   */
  iterations?: number;

  /**
   * function to get the current timestamp in milliseconds
   */
  now?: () => number;

  /**
   * An AbortSignal for aborting the benchmark
   */
  signal?: AbortSignal;

  /**
   * warmup time (milliseconds) @default 100ms
   */
  warmupTime?: number;

  /**
   * warmup iterations @default 5
   */
  warmupIterations?: number;

  /**
   * setup function to run before each benchmark task (cycle)
   */
  setup?: Hook;

  /**
   * teardown function to run after each benchmark task (cycle)
   */
  teardown?: Hook;
};

export type Hook = (task: Task, mode: "warmup" | "run") => void | Promise<void>;
```

- `async run()`: run the added tasks that were registered using the `add` method
- `async warmup()`: warm up the benchmark tasks
- `reset()`: reset each task and remove its result
- `add(name: string, fn: Fn)`: add a benchmark task to the task map
- - `Fn`: `() => any | Promise<any>`
- `remove(name: string)`: remove a benchmark task from the task map
- `get results(): (TaskResult | undefined)[]`: (getter) tasks results as an array
- `get tasks(): Task[]`: (getter) tasks as an array
- `getTask(name: string): Task | undefined`: get a task based on the name

### `Task`

A class that represents each benchmark task in Tinybench. It keeps track of the
results, name, Bench instance, the task function and the number of times the task
function has been executed.

- `constructor(bench: Bench, name: string, fn: Fn)`
- `bench: Bench`
- `name: string`: task name
- `fn: Fn`: the task function
- `runs: number`: the number of times the task function has been executed
- `result?: TaskResult`: the result object
- `async run()`: run the current task and write the results in `Task.result` object
- `async warmup()`: warm up the current task
- `setResult(result: Partial<TaskResult>)`: change the result object values
- `reset()`: reset the task to make the `Task.runs` a zero-value and remove the `Task.result` object

## `TaskResult`

the benchmark task result object.

```ts
type TaskResult = {
  /*
   * the last error that was thrown while running the task
   */
  error?: unknown;

  /**
   * The amount of time in milliseconds to run the benchmark task (cycle).
   */
  totalTime: number;

  /**
   * the minimum value in the samples
   */
  min: number;
  /**
   * the maximum value in the samples
   */
  max: number;

  /**
   * the number of operations per second
   */
  hz: number;

  /**
   * how long each operation takes (ms)
   */
  period: number;

  /**
   * task samples of each task iteration time (ms)
   */
  samples: number[];

  /**
   * samples mean/average (estimate of the population mean)
   */
  mean: number;

  /**
   * samples variance (estimate of the population variance)
   */
  variance: number;

  /**
   * samples standard deviation (estimate of the population standard deviation)
   */
  sd: number;

  /**
   * standard error of the mean (a.k.a. the standard deviation of the sampling distribution of the sample mean)
   */
  sem: number;

  /**
   * degrees of freedom
   */
  df: number;

  /**
   * critical value of the samples
   */
  critical: number;

  /**
   * margin of error
   */
  moe: number;

  /**
   * relative margin of error
   */
  rme: number;

  /**
   * p75 percentile
   */
  p75: number;

  /**
   * p99 percentile
   */
  p99: number;

  /**
   * p995 percentile
   */
  p995: number;

  /**
   * p999 percentile
   */
  p999: number;
};
```

### `Events`

Both the `Task` and `Bench` objects extend the `EventTarget` object, so you can attach listeners to different types of events
in each class instance using the universal `addEventListener` and
`removeEventListener`.

```ts
/**
 * Bench events
 */
export type BenchEvents =
  | "abort" // when a signal aborts
  | "complete" // when running a benchmark finishes
  | "error" // when the benchmark task throws
  | "reset" // when the reset function gets called
  | "start" // when running the benchmarks gets started
  | "warmup" // when the benchmarks start getting warmed up (before start)
  | "cycle" // when running each benchmark task gets done (cycle)
  | "add" // when a Task gets added to the Bench
  | "remove"; // when a Task gets removed of the Bench

/**
 * task events
 */
export type TaskEvents =
  | "abort"
  | "complete"
  | "error"
  | "reset"
  | "start"
  | "warmup"
  | "cycle";
```

For instance:

```ts
// runs on each benchmark task's cycle
bench.addEventListener("cycle", (e: BenchEvent) => {
  const task = e.task!;
});

// runs only on this benchmark task's cycle
task.addEventListener("cycle", (e: BenchEvent) => {
  const task = e.task!;
});
```

### `BenchEvent`

```ts
type BenchEvent = Event & {
  task: Task | null;
};
```

## Prior art

- [Benchmark.js](https://github.com/bestiejs/benchmark.js)
- [Mitata](https://github.com/evanwashere/mitata/)

## Authors

| <a href="https://github.com/Aslemammad"> <img width='150' src="https://avatars.githubusercontent.com/u/37929992?v=4" /><br> Mohammad Bagher </a> |
| ------------------------------------------------------------------------------------------------------------------------------------------------ |

## Credits

| <a href="https://github.com/uzploak"> <img width='150' src="https://avatars.githubusercontent.com/u/5059100?v=4" /><br> Uzlopak </a> | <a href="https://github.com/poyoho"> <img width='150' src="https://avatars.githubusercontent.com/u/36070057?v=4" /><br> poyoho </a> |
| ------------------------------------------------------------------------------------------------------------------------------------ | ----------------------------------------------------------------------------------------------------------------------------------- |

## Contributing

Feel free to create issues/discussions and then PRs for the project!<|MERGE_RESOLUTION|>--- conflicted
+++ resolved
@@ -30,11 +30,7 @@
 benchmark tasks to it.
 
 ```ts
-<<<<<<< HEAD
-const { Bench } = require("tinybench");
-=======
 const { Bench } = require('tinybench');
->>>>>>> 3ecf112f
 const bench = new Bench({ time: 100 });
 
 bench
